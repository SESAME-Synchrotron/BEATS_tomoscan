"""Software for tomography scanning with EPICS

   Classes
   -------
   TomoScan
     Base class for tomography scanning with EPICS.
"""

import json
import time
import threading
import signal
import logging
import sys
from datetime import timedelta
from epics import PV

class ScanAbortError(Exception):
    '''Exception raised when user wants to abort a scan.
    '''


class CameraTimeoutError(Exception):
    '''Exception raised when the camera times out during a scan.
    '''


class TomoScan():
    """ Base class used for tomography scanning with EPICS

    Parameters
    ----------
    pv_files : list of str
        List of files containing EPICS pvNames to be used.
    macros : dict
        Dictionary of macro definitions to be substituted when
        reading the pv_files
    """

    def __init__(self, pv_files, macros):
        logging.basicConfig(level=logging.INFO)
        self.scan_is_running = False
        self.config_pvs = {}
        self.control_pvs = {}
        self.pv_prefixes = {}
        self.rotation_start = None
        self.rotation_step = None
        self.num_angles = None
        self.rotation_stop = None
        self.num_dark_fields = None
        self.dark_field_mode = None
        self.num_flat_fields = None
        self.flat_field_mode = None
        self.total_images = None
        self.return_rotation = None

        if not isinstance(pv_files, list):
            pv_files = [pv_files]
        for pv_file in pv_files:
            self.read_pv_file(pv_file, macros)

        if 'Rotation' not in self.control_pvs:
            logging.error('RotationPVName must be present in autoSettingsFile')
            sys.exit()
        if 'Camera' not in self.pv_prefixes:
            logging.error('CameraPVPrefix must be present in autoSettingsFile')
            sys.exit()
        if  'FilePlugin' not in self.pv_prefixes:
            logging.error('FilePluginPVPrefix must be present in autoSettingsFile')
            sys.exit()

        rotation_pv_name = self.control_pvs['Rotation'].pvname
        self.control_pvs['RotationSpeed']      = PV(rotation_pv_name + '.VELO')
        self.control_pvs['RotationMaxSpeed']   = PV(rotation_pv_name + '.VMAX')
        self.control_pvs['RotationResolution'] = PV(rotation_pv_name + '.MRES')

        prefix = self.pv_prefixes['Camera']
        camera_prefix = prefix + 'cam1:'
        self.control_pvs['CamManufacturer']      = PV(camera_prefix + 'Manufacturer_RBV')
        self.control_pvs['CamModel']             = PV(camera_prefix + 'Model_RBV')
        self.control_pvs['CamAcquire']           = PV(camera_prefix + 'Acquire')
        self.control_pvs['CamAcquireBusy']       = PV(camera_prefix + 'AcquireBusy')
        self.control_pvs['CamImageMode']         = PV(camera_prefix + 'ImageMode')
        self.control_pvs['CamTriggerMode']       = PV(camera_prefix + 'TriggerMode')
        self.control_pvs['CamNumImages']         = PV(camera_prefix + 'NumImages')
        self.control_pvs['CamNumImagesCounter']  = PV(camera_prefix + 'NumImagesCounter_RBV')
        self.control_pvs['CamAcquireTime']       = PV(camera_prefix + 'AcquireTime')
        self.control_pvs['CamAcquireTimeRBV']    = PV(camera_prefix + 'AcquireTime_RBV')
        self.control_pvs['CamBinX']              = PV(camera_prefix + 'BinX')
        self.control_pvs['CamBinY']              = PV(camera_prefix + 'BinY')
        self.control_pvs['CamWaitForPlugins']    = PV(camera_prefix + 'WaitForPlugins')

        # If this is a Point Grey camera then assume we are running ADSpinnaker
        # and create some PVs specific to that driver
        manufacturer = self.control_pvs['CamManufacturer'].get(as_string=True)
        model = self.control_pvs['CamModel'].get(as_string=True)
        if (manufacturer.find('Point Grey') != -1) or (manufacturer.find('FLIR') != -1):
            self.control_pvs['CamExposureMode']   = PV(camera_prefix + 'ExposureMode')
            self.control_pvs['CamTriggerOverlap'] = PV(camera_prefix + 'TriggerOverlap')
            self.control_pvs['CamPixelFormat']    = PV(camera_prefix + 'PixelFormat')
            self.control_pvs['CamArrayCallbacks']     = PV(camera_prefix + 'ArrayCallbacks')
            self.control_pvs['CamFrameRateEnable']    = PV(camera_prefix + 'FrameRateEnable')
            if model.find('Grasshopper3') != -1:
                self.control_pvs['CamVideoMode']  = PV(camera_prefix + 'GC_VideoMode_RBV')
            if model.find('Oryx ORX-10G-51S5M') != -1:
                self.control_pvs['CamTriggerSource']      = PV(camera_prefix + 'TriggerSource')

        # Set some initial PV values
        self.control_pvs['CamWaitForPlugins'].put('Yes')
        self.control_pvs['StartScan'].put(0)

        prefix = self.pv_prefixes['FilePlugin']
        self.control_pvs['FPFileWriteMode']   = PV(prefix + 'FileWriteMode')
        self.control_pvs['FPNumCapture']      = PV(prefix + 'NumCapture')
        self.control_pvs['FPNumCaptured']     = PV(prefix + 'NumCaptured_RBV')
        self.control_pvs['FPCapture']         = PV(prefix + 'Capture')
        self.control_pvs['FPFilePath']        = PV(prefix + 'FilePath')
        self.control_pvs['FPFilePathRBV']     = PV(prefix + 'FilePath_RBV')
        self.control_pvs['FPFilePathExists']  = PV(prefix + 'FilePathExists_RBV')
        self.control_pvs['FPFileName']        = PV(prefix + 'FileName')
        self.control_pvs['FPFileNameRBV']     = PV(prefix + 'FileName_RBV')
        self.control_pvs['FPFileNumber']      = PV(prefix + 'FileNumber')
        self.control_pvs['FPAutoIncrement']   = PV(prefix + 'AutoIncrement')
        self.control_pvs['FPFullFileName']    = PV(prefix + 'FullFileName_RBV')
        self.control_pvs['FPAutoSave']        = PV(prefix + 'AutoSave')
        self.control_pvs['FPEnableCallbacks'] = PV(prefix + 'EnableCallbacks')

        # Set some initial PV values
        file_path = self.config_pvs['FilePath'].get(as_string=True)
        self.control_pvs['FPFilePath'].put(file_path)
        file_name = self.config_pvs['FileName'].get(as_string=True)
        self.control_pvs['FPFileName'].put(file_name)
        self.control_pvs['FPAutoSave'].put('No')
        self.control_pvs['FPFileWriteMode'].put('Stream')
        self.control_pvs['FPEnableCallbacks'].put('Enable')

        if 'MCS' in self.pv_prefixes:
            prefix = self.pv_prefixes['MCS']
            self.control_pvs['MCSEraseStart']      = PV(prefix + 'EraseStart')
            self.control_pvs['MCSStopAll']         = PV(prefix + 'StopAll')
            self.control_pvs['MCSPrescale']        = PV(prefix + 'Prescale')
            self.control_pvs['MCSDwell']           = PV(prefix + 'Dwell')
            self.control_pvs['MCSLNEOutputWidth']  = PV(prefix + 'LNEOutputWidth')
            self.control_pvs['MCSChannelAdvance']  = PV(prefix + 'ChannelAdvance')
            self.control_pvs['MCSMaxChannels']     = PV(prefix + 'MaxChannels')
            self.control_pvs['MCSNuseAll']         = PV(prefix + 'NuseAll')

        if 'PSO' in self.pv_prefixes:
            prefix = self.pv_prefixes['PSO']
            self.control_pvs['PSOscanDelta']       = PV(prefix + 'scanDelta')
            self.control_pvs['PSOstartPos']        = PV(prefix + 'startPos')
            self.control_pvs['PSOendPos']          = PV(prefix + 'endPos')
            self.control_pvs['PSOslewSpeed']       = PV(prefix + 'slewSpeed')
            self.control_pvs['PSOtaxi']            = PV(prefix + 'taxi')
            self.control_pvs['PSOfly']             = PV(prefix + 'fly')
            self.control_pvs['PSOscanControl']     = PV(prefix + 'scanControl')
            self.control_pvs['PSOcalcProjections'] = PV(prefix + 'numTriggers')


        self.epics_pvs = {**self.config_pvs, **self.control_pvs}
        # Wait 1 second for all PVs to connect
        time.sleep(1)
        self.check_pvs_connected()

        # Configure callbacks on a few PVs
        for epics_pv in ('MoveSampleIn', 'MoveSampleOut', 'StartScan', 'AbortScan', 'ExposureTime',
                         'FilePath', 'FPFilePathExists'):
            self.epics_pvs[epics_pv].add_callback(self.pv_callback)

        # Synchronize the FilePathExists PV
        self.copy_file_path_exists()

         # Set ^C interrupt to abort the scan
        signal.signal(signal.SIGINT, self.signal_handler)

        # Start the watchdog timer thread
        thread = threading.Thread(target=self.reset_watchdog, args=(), daemon=True)
        thread.start()

    def signal_handler(self, sig, frame):
        """Calls abort_scan when ^C is typed"""
        if sig == signal.SIGINT:
            self.abort_scan()

    def reset_watchdog(self):
        """Sets the watchdog timer to 5 every 3 seconds"""
        while True:
            self.epics_pvs['Watchdog'].put(5)
            time.sleep(3)

    def copy_file_path(self):
        """Copies the FilePath PV to file plugin FilePath"""

        value = self.epics_pvs['FilePath'].get(as_string=True)
        self.epics_pvs['FPFilePath'].put(value)

    def copy_file_path_exists(self):
        """Copies the file plugin FilePathExists_RBV PV to FilePathExists"""

        value = self.epics_pvs['FPFilePathExists'].value
        self.epics_pvs['FilePathExists'].put(value)

    def pv_callback(self, pvname=None, value=None, char_value=None, **kw):
        """Callback function that is called by pyEpics when certain EPICS PVs are changed

        The PVs that are handled are:

        - ``StartScan`` : Calls ``run_fly_scan()``

        - ``AbortScan`` : Calls ``abort_scan()``

        - ``MoveSampleIn`` : Runs ``MoveSampleIn()`` in a new thread.

        - ``MoveSampleOut`` : Runs ``MoveSampleOut()`` in a new thread.

        - ``ExposureTime`` : Runs ``set_exposure_time()`` in a new thread.

        - ``FilePath`` : Runs ``copy_file_path`` in a new thread.

        - ``FPFilePathExists`` : Runs ``copy_file_path_exists`` in a new thread.
        """

        logging.debug('pv_callback pvName=%s, value=%s, char_value=%s', pvname, value, char_value)
        if (pvname.find('MoveSampleIn') != -1) and (value == 1):
            thread = threading.Thread(target=self.move_sample_in, args=())
            thread.start()
        elif (pvname.find('MoveSampleOut') != -1) and (value == 1):
            thread = threading.Thread(target=self.move_sample_out, args=())
            thread.start()
        elif pvname.find('ExposureTime') != -1:
            thread = threading.Thread(target=self.set_exposure_time, args=(value,))
            thread.start()
        elif pvname.find('FilePathExists') != -1:
            thread = threading.Thread(target=self.copy_file_path_exists, args=())
            thread.start()
        elif pvname.find('FilePath') != -1:
            thread = threading.Thread(target=self.copy_file_path, args=())
            thread.start()
        elif (pvname.find('StartScan') != -1) and (value == 1):
            self.run_fly_scan()
        elif (pvname.find('AbortScan') != -1) and (value == 1):
            self.abort_scan()

    def show_pvs(self):
        """Prints the current values of all EPICS PVs in use.

        The values are printed in three sections:

        - config_pvs : The PVs that are part of the scan configuration and
          are saved by save_configuration()

        - control_pvs : The PVs that are used for EPICS control and status,
          but are not saved by save_configuration()

        - pv_prefixes : The prefixes for PVs that are used for the areaDetector camera,
          file plugin, etc.
        """

        print('configPVS:')
        for config_pv in self.config_pvs:
            print(config_pv, ':', self.config_pvs[config_pv].get(as_string=True))

        print('')
        print('controlPVS:')
        for control_pv in self.control_pvs:
            print(control_pv, ':', self.control_pvs[control_pv].get(as_string=True))

        print('')
        print('pv_prefixes:')
        for pv_prefix in self.pv_prefixes:
            print(pv_prefix, ':', self.pv_prefixes[pv_prefix])

    def check_pvs_connected(self):
        """Checks whether all EPICS PVs are connected.

        Returns
        -------
        bool
            True if all PVs are connected, otherwise False.
        """

        all_connected = True
        for key in self.epics_pvs:
            if not self.epics_pvs[key].connected:
                logging.error('PV %s is not connected', self.epics_pvs[key].pvname)
                all_connected = False
        return all_connected

    def read_pv_file(self, pv_file_name, macros):
        """Reads a file containing a list of EPICS PVs to be used by TomoScan.


        Parameters
        ----------
        pv_file_name : str
          Name of the file to read
        macros: dict
          Dictionary of macro substitution to perform when reading the file
        """

        pv_file = open(pv_file_name)
        lines = pv_file.read()
        pv_file.close()
        lines = lines.splitlines()
        for line in lines:
            is_config_pv = True
            if line.find('#controlPV') != -1:
                line = line.replace('#controlPV', '')
                is_config_pv = False
            line = line.lstrip()
            # Skip lines starting with #
            if line.startswith('#'):
                continue
            # Skip blank lines
            if line == '':
                continue
            pvname = line
            # Do macro substitution on the pvName
            for key in macros:
                pvname = pvname.replace(key, macros[key])
            # Replace macros in dictionary key with nothing
            dictentry = line
            for key in macros:
                dictentry = dictentry.replace(key, '')
            epics_pv = PV(pvname)
            if is_config_pv:
                self.config_pvs[dictentry] = epics_pv
            else:
                self.control_pvs[dictentry] = epics_pv
            if dictentry.find('PVName') != -1:
                pvname = epics_pv.value
                key = dictentry.replace('PVName', '')
                self.control_pvs[key] = PV(pvname)
            if dictentry.find('PVPrefix') != -1:
                pvprefix = epics_pv.value
                key = dictentry.replace('PVPrefix', '')
                self.pv_prefixes[key] = pvprefix

    def move_sample_in(self):
        """Moves the sample to the in beam position for collecting projections.

        The in-beam position is defined by the ``SampleInX`` and ``SampleInY`` PVs.

        Which axis to move is defined by the ``FlatFieldAxis`` PV,
        which can be ``X``, ``Y``, or ``Both``.
        """

        axis = self.epics_pvs['FlatFieldAxis'].get(as_string=True)
        logging.info('move_sample_in axis: %s', axis)
        if axis in ('X', 'Both'):
            position = self.epics_pvs['SampleInX'].value
            self.epics_pvs['SampleX'].put(position, wait=True)

        if axis in ('Y', 'Both'):
            position = self.epics_pvs['SampleInY'].value
            self.epics_pvs['SampleY'].put(position, wait=True)

    def move_sample_out(self):
        """Moves the sample to the out of beam position for collecting flat fields.

        The out of beam position is defined by the ``SampleOutX`` and ``SampleOutY`` PVs.

        Which axis to move is defined by the ``FlatFieldAxis`` PV,
        which can be ``X``, ``Y``, or ``Both``.
        """

        axis = self.epics_pvs['FlatFieldAxis'].get(as_string=True)
        logging.info('move_sample_out axis: %s', axis)
        if axis in ('X', 'Both'):
            position = self.epics_pvs['SampleOutX'].value
            self.epics_pvs['SampleX'].put(position, wait=True)

        if axis in ('Y', 'Both'):
            position = self.epics_pvs['SampleOutY'].value
            self.epics_pvs['SampleY'].put(position, wait=True)

    def save_configuration(self, file_name):
        """Saves the current configuration PVs to a file.

        A new dictionary is created, containing the key for each PV in the ``config_pvs`` dictionary
        and the current value of that PV.  This dictionary is written to the file in JSON format.

        Parameters
        ----------
        file_name : str
            The name of the file to save to.
        """

        config = {}
        for key in self.config_pvs:
            config[key] = self.config_pvs[key].get(as_string=True)
        out_file = open(file_name, 'w')
        json.dump(config, out_file, indent=2)
        out_file.close()

    def load_configuration(self, file_name):
        """Loads a configuration from a file into the EPICS PVs.

        Parameters
        ----------
        file_name : str
            The name of the file to save to.
        """

        in_file = open(file_name, 'r')
        config = json.load(in_file)
        in_file.close()
        for key in config:
            self.config_pvs[key].put(config[key])

    def open_shutter(self):
        """Opens the shutter to collect flat fields or projections.

        The value in the ``OpenShutterValue`` PV is written to the ``OpenShutter`` PV.
        """

        if not self.epics_pvs['OpenShutter'] is None:
            value = self.epics_pvs['OpenShutterValue'].get(as_string=True)
            self.epics_pvs['OpenShutter'].put(value, wait=True)

    def close_shutter(self):
        """Closes the shutter to collect dark fields.

        The value in the ``CloseShutterValue`` PV is written to the ``CloseShutter`` PV.
        """
        if not self.epics_pvs['CloseShutter'] is None:
            value = self.epics_pvs['CloseShutterValue'].get(as_string=True)
            self.epics_pvs['CloseShutter'].put(value, wait=True)

    def set_exposure_time(self, exposure_time=None):
        """Sets the camera exposure time.

        The exposure_time is written to the camera's ``AcquireTime`` PV.

        Parameters
        ----------
        exposure_time : float, optional
            The exposure time to use. If None then the value of the ``ExposureTime`` PV is used.
        """

        if exposure_time is None:
            exposure_time = self.epics_pvs['ExposureTime'].value
        self.epics_pvs['CamAcquireTime'].put(exposure_time)

    def begin_scan(self):
        """Performs the operations needed at the very start of a scan.

        This base class method does the following:
          
        - Sets class variables with the important scan parameters

        - Sets the status string in the ``ScanStatus`` PV.

        - Stops the camera acquisition.

        - Calls ``set_exposure_time()``

        - Copies the ``FilePath`` and ``FileName`` PVs to the areaDetector file plugin.

        It is expected that most derived classes will override this method.  In most cases they
        should first call this base class method, and then perform any beamline-specific operations.
        """

        self.rotation_start = self.epics_pvs['RotationStart'].value
        self.rotation_step = self.epics_pvs['RotationStart'].value
        self.num_angles = self.epics_pvs['NumAngles'].value
        self.rotation_stop = self.rotation_start + (self.num_angles * self.rotation_step)
        self.num_dark_fields = self.epics_pvs['NumDarkFields'].value
        self.dark_field_mode = self.epics_pvs['DarkFieldMode'].get(as_string=True)
        self.num_flat_fields = self.epics_pvs['NumFlatFields'].value
        self.flat_field_mode = self.epics_pvs['FlatFieldMode'].get(as_string=True)
        self.return_rotation = self.epics_pvs['ReturnRotation'].get(as_string=True)
        self.total_images = self.num_angles
        if self.dark_field_mode not in ('None'):
            self.total_images += self.num_dark_fields;
        if self.dark_field_mode == 'Both':
            self.total_images += self.num_dark_fields;
        if self.flat_field_mode not in ('None'):
            self.total_images += self.num_flat_fields;
        if self.flat_field_mode == 'Both':
            self.total_images += self.num_flat_fields;

        self.scan_is_running = True
        self.epics_pvs['ScanStatus'].put('Beginning scan')
        # Stop the camera since it could be in free-run mode
        self.epics_pvs['CamAcquire'].put(0, wait=True)
        # Set the exposure time
        self.set_exposure_time()
        # Set the file path, file name and file number
        self.epics_pvs['FPFilePath'].put(self.epics_pvs['FilePath'].value)
        self.epics_pvs['FPFileName'].put(self.epics_pvs['FileName'].value)

    def end_scan(self):
        """Performs the operations needed at the very end of a scan.

        This base class method does the following:

        - Sets the status string in the ``ScanStatus`` PV.

        - If the ``ReturnRotation`` PV is Yes then it moves the rotation motor back to the
          position defined by the ``RotationStart`` PV.  It does not wait for the move to complete.

        - Sets the ``StartScan`` PV to 0.  This PV is an EPICS ``busy`` record.
          Normally EPICS clients that start a scan with the ``StartScan`` PV will wait for
          ``StartScan`` to return to 0, often using the ``ca_put_callback()`` mechanism.

        It is expected that most derived classes will override this method.  In most cases they
        should first perform any beamline-specific operations and then call this base class method.
        This ensures that the scan is really complete before ``StartScan`` is set to 0.
        """

        if self.return_rotation == 'Yes':
            self.epics_pvs['Rotation'].put(self.rotation_start)
        self.epics_pvs['ScanStatus'].put('Scan complete')
        self.epics_pvs['StartScan'].put(0)
        self.scan_is_running = False

    def fly_scan(self):
        """Performs the operations for a tomography fly scan, i.e. with continuous rotation.

        This base class method does the following:

        - Moves the rotation motor to position defined by the ``RotationStart`` PV.

        - Calls ``begin_scan()``

        - If the ``DarkFieldMode`` PV is 'Start' or 'Both' calls ``collect_dark_fields()``

        - If the ``FlatFieldMode`` PV is 'Start' or 'Both' calls ``collect_flat_fields()``

        - Calls ``collect_projections()``

        - If the ``FlatFieldMode`` PV is 'End' or 'Both' calls ``collect_flat_fields()``

        - If the ``DarkFieldMode`` PV is 'End' or 'Both' calls ``collect_dark_fields()``

        - Calls ``end_scan``

        If there is either CameraTimeoutError exception or ScanAbortError exception during the scan,
        it jumps immediate to calling ``end_scan()`` and returns.

        It is not expected that most derived classes will need to override this method, but they are
        free to do so if required.
        """

        try:
<<<<<<< HEAD
=======
            rotation_start = self.epics_pvs['RotationStart'].value
            num_dark_fields = self.epics_pvs['NumDarkFields'].value
            dark_field_mode = self.epics_pvs['DarkFieldMode'].get(as_string=True)
            num_flat_fields = self.epics_pvs['NumFlatFields'].value
            flat_field_mode = self.epics_pvs['FlatFieldMode'].get(as_string=True)
            # Move the rotation to the start
            self.epics_pvs['Rotation'].put(rotation_start, wait=True)
>>>>>>> 78ebc253
            # Prepare for scan
            self.begin_scan()
            # Move the rotation to the start
            self.epics_pvs['Rotation'].put(self.rotation_start, wait=True)
            # Collect the pre-scan dark fields if required
            if (self.num_dark_fields > 0) and (self.dark_field_mode in ('Start', 'Both')):
               self.collect_dark_fields()
            # Collect the pre-scan flat fields if required
            if (self.num_flat_fields > 0) and (self.flat_field_mode in ('Start', 'Both')):
               self.collect_flat_fields()
            # Collect the projections
            self.collect_projections()
            # Collect the post-scan flat fields if required
            if (self.num_flat_fields > 0) and (self.flat_field_mode in ('End', 'Both')):
                self.collect_flat_fields()
            # Collect the post-scan dark fields if required
            if (self.num_dark_fields > 0) and (self.dark_field_mode in ('End', 'Both')):
               self.collect_dark_fields()

        except ScanAbortError:
            logging.error('Scan aborted')
        except CameraTimeoutError:
            logging.error('Camera timeout')

        # Finish scan
        self.end_scan()

    def run_fly_scan(self):
        """Runs ``fly_scan()`` in a new thread."""

        thread = threading.Thread(target=self.fly_scan, args=())
        thread.start()

    def collect_dark_fields(self):
        """Collects dark field data

        This base class method does the following:

          - Sets the scan status message

          - Calls close_shutter()

          - Sets the HDF5 data location for dark fields
          
          - Sets the FrameType to "DarkField"

        Derived classes must override this method to actually collect the dark fields.
        In most cases they should call this base class method first and then perform
        the beamline-specific operations.
        """
        self.epics_pvs['ScanStatus'].put('Collecting dark fields')
        self.close_shutter()
        self.epics_pvs['HDF5Location'].put(self.epics_pvs['HDF5DarkLocation'].value)
        self.epics_pvs['FrameType'].put('DarkField')

    def collect_flat_fields(self):
        """Collects flat field data

        This base class method does the following:

          - Sets the scan status message

          - Calls open_shutter()

          - Calls move_sample_out()

          - Sets the HDF5 data location for flat fields

          - Sets the FrameType to "FlatField"

        Derived classes must override this method to actually collect the flat fields.
        In most cases they should call this base class method first and then perform
        the beamline-specific operations.
        """
        self.epics_pvs['ScanStatus'].put('Collecting flat fields')
        self.open_shutter()
        self.move_sample_out()
        self.epics_pvs['HDF5Location'].put(self.epics_pvs['HDF5FlatLocation'].value)
        self.epics_pvs['FrameType'].put('FlatField')

    def collect_projections(self):
        """Collects projection data

        This base class method does the following:

          - Sets the scan status message

          - Calls open_shutter()

          - Calls move_sample_in()

          - Sets the HDF5 data location for projection data

          - Sets the FrameType to "Projection"

        Derived classes must override this method to actually collect the projections.
        In most cases they should call this base class method first and then perform
        the beamline-specific operations.
        """
        self.epics_pvs['ScanStatus'].put('Collecting projections')
        self.open_shutter()
        self.move_sample_in()
        self.epics_pvs['HDF5Location'].put(self.epics_pvs['HDF5ProjectionLocation'].value)
        self.epics_pvs['FrameType'].put('Projection')

    def abort_scan(self):
        """Aborts a scan that is running.

        Sets a flag that is checked in ``wait_camera_done()``.
        If ``wait_camera_done()`` finds the flag set then it raises a ScanAbortError exception.
        """

        self.scan_is_running = False

    def compute_frame_time(self):
        """Computes the time to collect and readout an image from the camera.

        This method is used to compute the time between triggers to the camera.
        This can be used, for example, to configure a trigger generator or to compute
        the speed of the rotation stage.

        The calculation is camera specific.  The result can depend on the actual exposure time
        of the camera, and on a variety of camera configuration settings (pixel binning,
        pixel bit depth, video mode, etc.)

        The current version only supports the Point Grey Grasshopper3 GS3-U3-23S6M.
        The logic for additional cameras should be added to this function in the future
        if the camera is expected to be used at more than one beamline.
        If the camera is only to be used at a single beamline then the code should be added
        to this method in the derived class

        Returns
        -------
        float
            The frame time, which is the minimum time allowed between triggers for the value of the
            ``ExposureTime`` PV.
        """

        self.set_exposure_time()
        # The readout time of the camera depends on the model, and things like the
        # PixelFormat, VideoMode, etc.
        # The measured times in ms with 100 microsecond exposure time and 1000 frames
        # without dropping
        camera_model = self.epics_pvs['CamModel'].get(as_string=True)
        pixel_format = self.epics_pvs['CamPixelFormat'].get(as_string=True)
        readout = None
        if camera_model == 'Grasshopper3 GS3-U3-23S6M':
            video_mode   = self.epics_pvs['CamVideoMode'].get(as_string=True)
            readout_times = {
                'Mono8':        {'Mode0': 6.2,  'Mode1': 6.2, 'Mode5': 6.2, 'Mode7': 7.9},
                'Mono12Packed': {'Mode0': 9.2,  'Mode1': 6.2, 'Mode5': 6.2, 'Mode7': 11.5},
                'Mono16':       {'Mode0': 12.2, 'Mode1': 6.2, 'Mode5': 6.2, 'Mode7': 12.2}
            }
            readout = readout_times[pixel_format][video_mode]/1000.
        if camera_model == 'Oryx ORX-10G-51S5M':
            # video_mode   = self.epics_pvs['CamVideoMode'].get(as_string=True)
            readout_times = {
                'Mono8': 6.18,
                'Mono12Packed': 8.20,
                'Mono16': 12.34
            }
            readout = readout_times[pixel_format]/1000.
        if readout is None:
            logging.error('Unsupported combination of camera model, pixel format and video mode: %s %s %s',
                          camera_model, pixel_format, video_mode)
            return 0

        # We need to use the actual exposure time that the camera is using, not the requested time
        exposure = self.epics_pvs['CamAcquireTimeRBV'].value
        # Add 1 or 5 ms to exposure time for margin
        if exposure > 2.3:
            frame_time = exposure + .005
        else:
            frame_time = exposure + .001

        # If the time is less than the readout time then use the readout time
        if frame_time < readout:
            frame_time = readout
        return frame_time

    def wait_camera_done(self, timeout):
        """Waits for the camera acquisition to complete, or for ``abort_scan()`` to be called.

        While waiting this method periodically updates the status PVs ``ImagesCollected``,
        ``ImagesSaved``, ``ElapsedTime``, and ``RemainingTime``.

        Parameters
        ----------
        timeout : float
            The maximum number of seconds to wait before raising a CameraTimeoutError exception.

        Raises
        ------
        ScanAbortError
            If ``abort_scan()`` is called
        CameraTimeoutError
            If acquisition has not completed within timeout value.
        """

        start_time = time.time()
        while True:
            if self.epics_pvs['CamAcquireBusy'].value == 0:
                return
            if not self.scan_is_running:
                raise ScanAbortError
            time.sleep(0.2)
            num_collected  = self.epics_pvs['CamNumImagesCounter'].value
            num_images     = self.epics_pvs['CamNumImages'].value
            num_saved      = self.epics_pvs['FPNumCaptured'].value
            num_to_save     = self.epics_pvs['FPNumCapture'].value
            current_time = time.time()
            elapsed_time = current_time - start_time
            remaining_time = (elapsed_time * (num_images - num_collected) /
                              max(float(num_collected), 1))
            collect_progress = str(num_collected) + '/' + str(num_images)
            logging.info('Collected %s', collect_progress)
            self.epics_pvs['ImagesCollected'].put(collect_progress)
            save_progress = str(num_saved) + '/' + str(num_to_save)
            logging.info('Saved %s', save_progress)
            self.epics_pvs['ImagesSaved'].put(save_progress)
            self.epics_pvs['ElapsedTime'].put(str(timedelta(seconds=int(elapsed_time))))
            self.epics_pvs['RemainingTime'].put(str(timedelta(seconds=int(remaining_time))))
            if timeout > 0:
                if elapsed_time >= timeout:
                    raise CameraTimeoutError()<|MERGE_RESOLUTION|>--- conflicted
+++ resolved
@@ -544,16 +544,6 @@
         """
 
         try:
-<<<<<<< HEAD
-=======
-            rotation_start = self.epics_pvs['RotationStart'].value
-            num_dark_fields = self.epics_pvs['NumDarkFields'].value
-            dark_field_mode = self.epics_pvs['DarkFieldMode'].get(as_string=True)
-            num_flat_fields = self.epics_pvs['NumFlatFields'].value
-            flat_field_mode = self.epics_pvs['FlatFieldMode'].get(as_string=True)
-            # Move the rotation to the start
-            self.epics_pvs['Rotation'].put(rotation_start, wait=True)
->>>>>>> 78ebc253
             # Prepare for scan
             self.begin_scan()
             # Move the rotation to the start
