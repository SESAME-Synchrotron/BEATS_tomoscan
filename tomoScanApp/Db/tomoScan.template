--- conflicted
+++ resolved
@@ -364,13 +364,6 @@
    field(THVL, "3")
    field(THST, "Mosaic")
    field(FRVL, "4")
-<<<<<<< HEAD
-   field(FRST, "File")
-   field(FVVL, "5")
-   field(FVST, "Energy")
-   field(SXVL, "6")
-   field(SXST, "Helical")
-=======
    field(FRST, "Scan File")
    field(FVVL, "5")
    field(FVST, "Energy")
@@ -378,7 +371,6 @@
    field(SXST, "Energy File")
    field(SVVL, "7")
    field(SVST, "Helical")
->>>>>>> 246d0105
 }
 
 record(bo, "$(P)$(R)FlipStitch")
